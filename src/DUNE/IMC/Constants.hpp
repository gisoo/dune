--- conflicted
+++ resolved
@@ -26,11 +26,7 @@
 //***************************************************************************
 // Automatically generated.                                                 *
 //***************************************************************************
-<<<<<<< HEAD
-// IMC XML MD5: 5b8a4390bc5e18a3cda0e31fc948ef33                            *
-=======
-// IMC XML MD5: 6e3390642d3c9b705db29653656178d0                            *
->>>>>>> a90818cc
+// IMC XML MD5: f4b4672f3960c6a8dd70e28172f32401                            *
 //***************************************************************************
 
 #ifndef DUNE_IMC_CONSTANTS_HPP_INCLUDED_
@@ -39,15 +35,9 @@
 //! IMC version string.
 #define DUNE_IMC_CONST_VERSION "5.4.2"
 //! Git repository information.
-<<<<<<< HEAD
-#define DUNE_IMC_CONST_GIT_INFO "2014-09-16 1ac4134  (HEAD, origin/master, origin/HEAD, master)"
+#define DUNE_IMC_CONST_GIT_INFO "2014-09-16 ebb2d21  (HEAD, feature/maneuver_memento)"
 //! MD5 sum of XML specification file.
-#define DUNE_IMC_CONST_MD5 "5b8a4390bc5e18a3cda0e31fc948ef33"
-=======
-#define DUNE_IMC_CONST_GIT_INFO "2014-09-16 1e1bc2c  (HEAD, origin/feature/supertypes, feature/supertypes)"
-//! MD5 sum of XML specification file.
-#define DUNE_IMC_CONST_MD5 "6e3390642d3c9b705db29653656178d0"
->>>>>>> a90818cc
+#define DUNE_IMC_CONST_MD5 "f4b4672f3960c6a8dd70e28172f32401"
 //! Synchronization number.
 #define DUNE_IMC_CONST_SYNC 0xFE54
 //! Reversed synchronization number.
