//***************************************************************************
// Copyright 2007-2015 Universidade do Porto - Faculdade de Engenharia      *
// Laboratório de Sistemas e Tecnologia Subaquática (LSTS)                  *
//***************************************************************************
// This file is part of DUNE: Unified Navigation Environment.               *
//                                                                          *
// Commercial Licence Usage                                                 *
// Licencees holding valid commercial DUNE licences may use this file in    *
// accordance with the commercial licence agreement provided with the       *
// Software or, alternatively, in accordance with the terms contained in a  *
// written agreement between you and Universidade do Porto. For licensing   *
// terms, conditions, and further information contact lsts@fe.up.pt.        *
//                                                                          *
// European Union Public Licence - EUPL v.1.1 Usage                         *
// Alternatively, this file may be used under the terms of the EUPL,        *
// Version 1.1 only (the "Licence"), appearing in the file LICENCE.md       *
// included in the packaging of this file. You may not use this work        *
// except in compliance with the Licence. Unless required by applicable     *
// law or agreed to in writing, software distributed under the Licence is   *
// distributed on an "AS IS" basis, WITHOUT WARRANTIES OR CONDITIONS OF     *
// ANY KIND, either express or implied. See the Licence for the specific    *
// language governing permissions and limitations at                        *
// http://ec.europa.eu/idabc/eupl.html.                                     *
//***************************************************************************
// Author: Ricardo Martins                                                  *
//***************************************************************************
// Automatically generated.                                                 *
//***************************************************************************
<<<<<<< HEAD
// IMC XML MD5: 685ccd58f94bda7bf50f1d1ddf3be199                            *
=======
// IMC XML MD5: bd24744a7b3932c3a956ddc60e9abdd6                            *
>>>>>>> 5926ebe2
//***************************************************************************

#ifndef DUNE_IMC_CONSTANTS_HPP_INCLUDED_
#define DUNE_IMC_CONSTANTS_HPP_INCLUDED_

//! IMC version string.
#define DUNE_IMC_CONST_VERSION "5.4.4"
//! Git repository information.
<<<<<<< HEAD
#define DUNE_IMC_CONST_GIT_INFO "2015-01-09 6585b70  (HEAD, origin/feature/vs_pe_clean, feature/vs_pe_clean)"
//! MD5 sum of XML specification file.
#define DUNE_IMC_CONST_MD5 "685ccd58f94bda7bf50f1d1ddf3be199"
=======
#define DUNE_IMC_CONST_GIT_INFO "2015-03-27 c2c436b  (HEAD, tag: imc-5.4.4, origin/master, origin/HEAD, master)"
//! MD5 sum of XML specification file.
#define DUNE_IMC_CONST_MD5 "bd24744a7b3932c3a956ddc60e9abdd6"
>>>>>>> 5926ebe2
//! Synchronization number.
#define DUNE_IMC_CONST_SYNC 0xFE54
//! Reversed synchronization number.
#define DUNE_IMC_CONST_SYNC_REV 0x54FE
//! Size of the header in bytes.
#define DUNE_IMC_CONST_HEADER_SIZE 20
//! Size of the footer in bytes.
#define DUNE_IMC_CONST_FOOTER_SIZE 2
//! Identification number of the null message.
#define DUNE_IMC_CONST_NULL_ID 65535
//! Maximum message data size.
#define DUNE_IMC_CONST_MAX_SIZE 65535
//! Unknown entity identifier.
#define DUNE_IMC_CONST_UNK_EID 255
//! System entity identifier.
#define DUNE_IMC_CONST_SYS_EID 0

#endif<|MERGE_RESOLUTION|>--- conflicted
+++ resolved
@@ -26,11 +26,7 @@
 //***************************************************************************
 // Automatically generated.                                                 *
 //***************************************************************************
-<<<<<<< HEAD
-// IMC XML MD5: 685ccd58f94bda7bf50f1d1ddf3be199                            *
-=======
-// IMC XML MD5: bd24744a7b3932c3a956ddc60e9abdd6                            *
->>>>>>> 5926ebe2
+// IMC XML MD5: c4ed792acea0f60a3083fcc9f9d4dcc6                            *
 //***************************************************************************
 
 #ifndef DUNE_IMC_CONSTANTS_HPP_INCLUDED_
@@ -39,15 +35,9 @@
 //! IMC version string.
 #define DUNE_IMC_CONST_VERSION "5.4.4"
 //! Git repository information.
-<<<<<<< HEAD
-#define DUNE_IMC_CONST_GIT_INFO "2015-01-09 6585b70  (HEAD, origin/feature/vs_pe_clean, feature/vs_pe_clean)"
+#define DUNE_IMC_CONST_GIT_INFO "2015-04-17 d1a74e9  (HEAD, feature/vs_pe_clean)"
 //! MD5 sum of XML specification file.
-#define DUNE_IMC_CONST_MD5 "685ccd58f94bda7bf50f1d1ddf3be199"
-=======
-#define DUNE_IMC_CONST_GIT_INFO "2015-03-27 c2c436b  (HEAD, tag: imc-5.4.4, origin/master, origin/HEAD, master)"
-//! MD5 sum of XML specification file.
-#define DUNE_IMC_CONST_MD5 "bd24744a7b3932c3a956ddc60e9abdd6"
->>>>>>> 5926ebe2
+#define DUNE_IMC_CONST_MD5 "c4ed792acea0f60a3083fcc9f9d4dcc6"
 //! Synchronization number.
 #define DUNE_IMC_CONST_SYNC 0xFE54
 //! Reversed synchronization number.
