--- conflicted
+++ resolved
@@ -26,11 +26,7 @@
 //***************************************************************************
 // Automatically generated.                                                 *
 //***************************************************************************
-<<<<<<< HEAD
-// IMC XML MD5: 685ccd58f94bda7bf50f1d1ddf3be199                            *
-=======
-// IMC XML MD5: bd24744a7b3932c3a956ddc60e9abdd6                            *
->>>>>>> 5926ebe2
+// IMC XML MD5: c4ed792acea0f60a3083fcc9f9d4dcc6                            *
 //***************************************************************************
 
 #ifndef DUNE_IMC_DEFINITIONS_HPP_INCLUDED_
@@ -6557,6 +6553,18 @@
 
       Turbidity(void);
 
+      uint16_t
+      getId(void) const
+      {
+        return Turbidity::getIdStatic();
+      }
+
+      const char*
+      getName(void) const
+      {
+        return "Turbidity";
+      }
+
       Message*
       clone(void) const
       {
@@ -6569,34 +6577,25 @@
       bool
       fieldsEqual(const Message& msg__) const;
 
-      int
-      validate(void) const;
-
-      uint8_t*
-      serializeFields(uint8_t* bfr__) const;
-
-      uint16_t
-      deserializeFields(const uint8_t* bfr__, uint16_t size__);
-
-      uint16_t
-      reverseDeserializeFields(const uint8_t* bfr__, uint16_t size__);
-
-      uint16_t
-      getId(void) const
-      {
-        return Turbidity::getIdStatic();
-      }
-
-      const char*
-      getName(void) const
-      {
-        return "Turbidity";
-      }
-
-      unsigned
-      getFixedSerializationSize(void) const
-      {
-        return 4;
+      uint8_t*
+      serializeFields(uint8_t* bfr__) const;
+
+      uint16_t
+      deserializeFields(const uint8_t* bfr__, uint16_t size__);
+
+      uint16_t
+      reverseDeserializeFields(const uint8_t* bfr__, uint16_t size__);
+
+      unsigned
+      getFixedSerializationSize(void) const
+      {
+        return 4 + Message::getFixedSerializationSize();
+      }
+
+      unsigned
+      getVariableSerializationSize(void) const
+      {
+        return Message::getVariableSerializationSize();
       }
 
       fp64_t
@@ -12977,67 +12976,6 @@
       fieldsToJSON(std::ostream& os__, unsigned nindent__) const;
     };
 
-    //! Maneuver Memento.
-    class Memento: public Maneuver
-    {
-    public:
-      static uint16_t
-      getIdStatic(void)
-      {
-        return 484;
-      }
-
-      Memento(void);
-
-      uint16_t
-      getId(void) const
-      {
-        return Memento::getIdStatic();
-      }
-
-      const char*
-      getName(void) const
-      {
-        return "Memento";
-      }
-
-      Message*
-      clone(void) const
-      {
-        return new Memento(*this);
-      }
-
-      void
-      clear(void);
-
-      bool
-      fieldsEqual(const Message& msg__) const;
-
-      uint8_t*
-      serializeFields(uint8_t* bfr__) const;
-
-      uint16_t
-      deserializeFields(const uint8_t* bfr__, uint16_t size__);
-
-      uint16_t
-      reverseDeserializeFields(const uint8_t* bfr__, uint16_t size__);
-
-      unsigned
-      getFixedSerializationSize(void) const
-      {
-        return 0 + Maneuver::getFixedSerializationSize();
-      }
-
-      unsigned
-      getVariableSerializationSize(void) const
-      {
-        return Maneuver::getVariableSerializationSize();
-      }
-
-      void
-      fieldsToJSON(std::ostream& os__, unsigned nindent__) const;
-    };
-
     //! Formation.
     class Formation: public Message
     {
@@ -13128,6 +13066,18 @@
 
       Formation(void);
 
+      uint16_t
+      getId(void) const
+      {
+        return Formation::getIdStatic();
+      }
+
+      const char*
+      getName(void) const
+      {
+        return "Formation";
+      }
+
       Message*
       clone(void) const
       {
@@ -13140,40 +13090,25 @@
       bool
       fieldsEqual(const Message& msg__) const;
 
-      int
-      validate(void) const;
-
-      uint8_t*
-      serializeFields(uint8_t* bfr__) const;
-
-      uint16_t
-      deserializeFields(const uint8_t* bfr__, uint16_t size__);
-
-      uint16_t
-      reverseDeserializeFields(const uint8_t* bfr__, uint16_t size__);
-
-      uint16_t
-      getId(void) const
-      {
-        return Formation::getIdStatic();
-      }
-
-      const char*
-      getName(void) const
-      {
-        return "Formation";
-      }
-
-      unsigned
-      getFixedSerializationSize(void) const
-      {
-        return 45;
-      }
-
-      unsigned
-      getVariableSerializationSize(void) const
-      {
-        return IMC::getSerializationSize(formation_name) + IMC::getSerializationSize(group_name) + IMC::getSerializationSize(plan_id) + IMC::getSerializationSize(description) + participants.getSerializationSize() + IMC::getSerializationSize(custom);
+      uint8_t*
+      serializeFields(uint8_t* bfr__) const;
+
+      uint16_t
+      deserializeFields(const uint8_t* bfr__, uint16_t size__);
+
+      uint16_t
+      reverseDeserializeFields(const uint8_t* bfr__, uint16_t size__);
+
+      unsigned
+      getFixedSerializationSize(void) const
+      {
+        return 45 + Message::getFixedSerializationSize();
+      }
+
+      unsigned
+      getVariableSerializationSize(void) const
+      {
+        return Message::getVariableSerializationSize() + IMC::getSerializationSize(formation_name) + IMC::getSerializationSize(group_name) + IMC::getSerializationSize(plan_id) + IMC::getSerializationSize(description) + participants.getSerializationSize() + IMC::getSerializationSize(custom);
       }
 
       void
@@ -13194,6 +13129,67 @@
 
       void
       setDestinationEntityNested(uint8_t value__);
+    };
+
+    //! Maneuver Memento.
+    class Memento: public Maneuver
+    {
+    public:
+      static uint16_t
+      getIdStatic(void)
+      {
+        return 485;
+      }
+
+      Memento(void);
+
+      uint16_t
+      getId(void) const
+      {
+        return Memento::getIdStatic();
+      }
+
+      const char*
+      getName(void) const
+      {
+        return "Memento";
+      }
+
+      Message*
+      clone(void) const
+      {
+        return new Memento(*this);
+      }
+
+      void
+      clear(void);
+
+      bool
+      fieldsEqual(const Message& msg__) const;
+
+      uint8_t*
+      serializeFields(uint8_t* bfr__) const;
+
+      uint16_t
+      deserializeFields(const uint8_t* bfr__, uint16_t size__);
+
+      uint16_t
+      reverseDeserializeFields(const uint8_t* bfr__, uint16_t size__);
+
+      unsigned
+      getFixedSerializationSize(void) const
+      {
+        return 0 + Maneuver::getFixedSerializationSize();
+      }
+
+      unsigned
+      getVariableSerializationSize(void) const
+      {
+        return Maneuver::getVariableSerializationSize();
+      }
+
+      void
+      fieldsToJSON(std::ostream& os__, unsigned nindent__) const;
     };
 
     //! Vehicle State.
@@ -14139,13 +14135,8 @@
     class FormationState: public Message
     {
     public:
-<<<<<<< HEAD
-      static uint16_t
-      getIdStatic(void)
-=======
       //! Type.
       enum TypeEnum
->>>>>>> 5926ebe2
       {
         //! Request.
         FC_REQUEST = 0,
@@ -14153,45 +14144,6 @@
         FC_REPORT = 1
       };
 
-<<<<<<< HEAD
-      uint16_t
-      getId(void) const
-      {
-        return Abort::getIdStatic();
-      }
-
-      const char*
-      getName(void) const
-      {
-        return "Abort";
-      }
-
-      Message*
-      clone(void) const
-      {
-        return new Abort(*this);
-      }
-
-      void
-      clear(void);
-
-      bool
-      fieldsEqual(const Message& msg__) const;
-
-      uint8_t*
-      serializeFields(uint8_t* bfr__) const;
-
-      uint16_t
-      deserializeFields(const uint8_t* bfr__, uint16_t size__);
-
-      uint16_t
-      reverseDeserializeFields(const uint8_t* bfr__, uint16_t size__);
-
-      unsigned
-      getFixedSerializationSize(void) const
-      {
-        return 0 + Message::getFixedSerializationSize();
-=======
       //! Operation.
       enum OperationEnum
       {
@@ -14255,6 +14207,18 @@
 
       FormationState(void);
 
+      uint16_t
+      getId(void) const
+      {
+        return FormationState::getIdStatic();
+      }
+
+      const char*
+      getName(void) const
+      {
+        return "FormationState";
+      }
+
       Message*
       clone(void) const
       {
@@ -14267,34 +14231,25 @@
       bool
       fieldsEqual(const Message& msg__) const;
 
-      int
-      validate(void) const;
-
-      uint8_t*
-      serializeFields(uint8_t* bfr__) const;
-
-      uint16_t
-      deserializeFields(const uint8_t* bfr__, uint16_t size__);
-
-      uint16_t
-      reverseDeserializeFields(const uint8_t* bfr__, uint16_t size__);
-
-      uint16_t
-      getId(void) const
-      {
-        return FormationState::getIdStatic();
-      }
-
-      const char*
-      getName(void) const
-      {
-        return "FormationState";
-      }
-
-      unsigned
-      getFixedSerializationSize(void) const
-      {
-        return 17;
+      uint8_t*
+      serializeFields(uint8_t* bfr__) const;
+
+      uint16_t
+      deserializeFields(const uint8_t* bfr__, uint16_t size__);
+
+      uint16_t
+      reverseDeserializeFields(const uint8_t* bfr__, uint16_t size__);
+
+      unsigned
+      getFixedSerializationSize(void) const
+      {
+        return 17 + Message::getFixedSerializationSize();
+      }
+
+      unsigned
+      getVariableSerializationSize(void) const
+      {
+        return Message::getVariableSerializationSize();
       }
 
       void
@@ -14305,7 +14260,6 @@
     class Abort: public Message
     {
     public:
-
       static uint16_t
       getIdStatic(void)
       {
@@ -14314,6 +14268,18 @@
 
       Abort(void);
 
+      uint16_t
+      getId(void) const
+      {
+        return Abort::getIdStatic();
+      }
+
+      const char*
+      getName(void) const
+      {
+        return "Abort";
+      }
+
       Message*
       clone(void) const
       {
@@ -14323,29 +14289,22 @@
       void
       clear(void);
 
-      int
-      validate(void) const;
-
-      uint8_t*
-      serializeFields(uint8_t* bfr__) const;
-
-      uint16_t
-      deserializeFields(const uint8_t* bfr__, uint16_t size__);
-
-      uint16_t
-      reverseDeserializeFields(const uint8_t* bfr__, uint16_t size__);
-
-      uint16_t
-      getId(void) const
-      {
-        return Abort::getIdStatic();
-      }
-
-      const char*
-      getName(void) const
-      {
-        return "Abort";
->>>>>>> 5926ebe2
+      bool
+      fieldsEqual(const Message& msg__) const;
+
+      uint8_t*
+      serializeFields(uint8_t* bfr__) const;
+
+      uint16_t
+      deserializeFields(const uint8_t* bfr__, uint16_t size__);
+
+      uint16_t
+      reverseDeserializeFields(const uint8_t* bfr__, uint16_t size__);
+
+      unsigned
+      getFixedSerializationSize(void) const
+      {
+        return 0 + Message::getFixedSerializationSize();
       }
 
       unsigned
@@ -18718,6 +18677,18 @@
 
       FormationControlParams(void);
 
+      uint16_t
+      getId(void) const
+      {
+        return FormationControlParams::getIdStatic();
+      }
+
+      const char*
+      getName(void) const
+      {
+        return "FormationControlParams";
+      }
+
       Message*
       clone(void) const
       {
@@ -18730,34 +18701,25 @@
       bool
       fieldsEqual(const Message& msg__) const;
 
-      int
-      validate(void) const;
-
-      uint8_t*
-      serializeFields(uint8_t* bfr__) const;
-
-      uint16_t
-      deserializeFields(const uint8_t* bfr__, uint16_t size__);
-
-      uint16_t
-      reverseDeserializeFields(const uint8_t* bfr__, uint16_t size__);
-
-      uint16_t
-      getId(void) const
-      {
-        return FormationControlParams::getIdStatic();
-      }
-
-      const char*
-      getName(void) const
-      {
-        return "FormationControlParams";
-      }
-
-      unsigned
-      getFixedSerializationSize(void) const
-      {
-        return 41;
+      uint8_t*
+      serializeFields(uint8_t* bfr__) const;
+
+      uint16_t
+      deserializeFields(const uint8_t* bfr__, uint16_t size__);
+
+      uint16_t
+      reverseDeserializeFields(const uint8_t* bfr__, uint16_t size__);
+
+      unsigned
+      getFixedSerializationSize(void) const
+      {
+        return 41 + Message::getFixedSerializationSize();
+      }
+
+      unsigned
+      getVariableSerializationSize(void) const
+      {
+        return Message::getVariableSerializationSize();
       }
 
       void
@@ -18817,6 +18779,18 @@
 
       FormationEvaluation(void);
 
+      uint16_t
+      getId(void) const
+      {
+        return FormationEvaluation::getIdStatic();
+      }
+
+      const char*
+      getName(void) const
+      {
+        return "FormationEvaluation";
+      }
+
       Message*
       clone(void) const
       {
@@ -18829,40 +18803,25 @@
       bool
       fieldsEqual(const Message& msg__) const;
 
-      int
-      validate(void) const;
-
-      uint8_t*
-      serializeFields(uint8_t* bfr__) const;
-
-      uint16_t
-      deserializeFields(const uint8_t* bfr__, uint16_t size__);
-
-      uint16_t
-      reverseDeserializeFields(const uint8_t* bfr__, uint16_t size__);
-
-      uint16_t
-      getId(void) const
-      {
-        return FormationEvaluation::getIdStatic();
-      }
-
-      const char*
-      getName(void) const
-      {
-        return "FormationEvaluation";
-      }
-
-      unsigned
-      getFixedSerializationSize(void) const
-      {
-        return 22;
-      }
-
-      unsigned
-      getVariableSerializationSize(void) const
-      {
-        return controlparams.getSerializationSize();
+      uint8_t*
+      serializeFields(uint8_t* bfr__) const;
+
+      uint16_t
+      deserializeFields(const uint8_t* bfr__, uint16_t size__);
+
+      uint16_t
+      reverseDeserializeFields(const uint8_t* bfr__, uint16_t size__);
+
+      unsigned
+      getFixedSerializationSize(void) const
+      {
+        return 22 + Message::getFixedSerializationSize();
+      }
+
+      unsigned
+      getVariableSerializationSize(void) const
+      {
+        return Message::getVariableSerializationSize() + controlparams.getSerializationSize();
       }
 
       void
@@ -19309,6 +19268,18 @@
 
       ParametersXml(void);
 
+      uint16_t
+      getId(void) const
+      {
+        return ParametersXml::getIdStatic();
+      }
+
+      const char*
+      getName(void) const
+      {
+        return "ParametersXml";
+      }
+
       Message*
       clone(void) const
       {
@@ -19321,40 +19292,25 @@
       bool
       fieldsEqual(const Message& msg__) const;
 
-      int
-      validate(void) const;
-
-      uint8_t*
-      serializeFields(uint8_t* bfr__) const;
-
-      uint16_t
-      deserializeFields(const uint8_t* bfr__, uint16_t size__);
-
-      uint16_t
-      reverseDeserializeFields(const uint8_t* bfr__, uint16_t size__);
-
-      uint16_t
-      getId(void) const
-      {
-        return ParametersXml::getIdStatic();
-      }
-
-      const char*
-      getName(void) const
-      {
-        return "ParametersXml";
-      }
-
-      unsigned
-      getFixedSerializationSize(void) const
-      {
-        return 0;
-      }
-
-      unsigned
-      getVariableSerializationSize(void) const
-      {
-        return IMC::getSerializationSize(locale) + IMC::getSerializationSize(config);
+      uint8_t*
+      serializeFields(uint8_t* bfr__) const;
+
+      uint16_t
+      deserializeFields(const uint8_t* bfr__, uint16_t size__);
+
+      uint16_t
+      reverseDeserializeFields(const uint8_t* bfr__, uint16_t size__);
+
+      unsigned
+      getFixedSerializationSize(void) const
+      {
+        return 0 + Message::getFixedSerializationSize();
+      }
+
+      unsigned
+      getVariableSerializationSize(void) const
+      {
+        return Message::getVariableSerializationSize() + IMC::getSerializationSize(locale) + IMC::getSerializationSize(config);
       }
 
       void
@@ -19365,7 +19321,6 @@
     class GetParametersXml: public Message
     {
     public:
-
       static uint16_t
       getIdStatic(void)
       {
@@ -19374,6 +19329,18 @@
 
       GetParametersXml(void);
 
+      uint16_t
+      getId(void) const
+      {
+        return GetParametersXml::getIdStatic();
+      }
+
+      const char*
+      getName(void) const
+      {
+        return "GetParametersXml";
+      }
+
       Message*
       clone(void) const
       {
@@ -19383,35 +19350,32 @@
       void
       clear(void);
 
-      int
-      validate(void) const;
-
-      uint8_t*
-      serializeFields(uint8_t* bfr__) const;
-
-      uint16_t
-      deserializeFields(const uint8_t* bfr__, uint16_t size__);
-
-      uint16_t
-      reverseDeserializeFields(const uint8_t* bfr__, uint16_t size__);
-
-      uint16_t
-      getId(void) const
-      {
-        return GetParametersXml::getIdStatic();
-      }
-
-      const char*
-      getName(void) const
-      {
-        return "GetParametersXml";
-      }
-
-      unsigned
-      getFixedSerializationSize(void) const
-      {
-        return 0;
-      }
+      bool
+      fieldsEqual(const Message& msg__) const;
+
+      uint8_t*
+      serializeFields(uint8_t* bfr__) const;
+
+      uint16_t
+      deserializeFields(const uint8_t* bfr__, uint16_t size__);
+
+      uint16_t
+      reverseDeserializeFields(const uint8_t* bfr__, uint16_t size__);
+
+      unsigned
+      getFixedSerializationSize(void) const
+      {
+        return 0 + Message::getFixedSerializationSize();
+      }
+
+      unsigned
+      getVariableSerializationSize(void) const
+      {
+        return Message::getVariableSerializationSize();
+      }
+
+      void
+      fieldsToJSON(std::ostream& os__, unsigned nindent__) const;
     };
   }
 }
