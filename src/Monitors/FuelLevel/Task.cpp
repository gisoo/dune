//***************************************************************************
// Copyright 2007-2014 Universidade do Porto - Faculdade de Engenharia      *
// Laboratório de Sistemas e Tecnologia Subaquática (LSTS)                  *
//***************************************************************************
// This file is part of DUNE: Unified Navigation Environment.               *
//                                                                          *
// Commercial Licence Usage                                                 *
// Licencees holding valid commercial DUNE licences may use this file in    *
// accordance with the commercial licence agreement provided with the       *
// Software or, alternatively, in accordance with the terms contained in a  *
// written agreement between you and Universidade do Porto. For licensing   *
// terms, conditions, and further information contact lsts@fe.up.pt.        *
//                                                                          *
// European Union Public Licence - EUPL v.1.1 Usage                         *
// Alternatively, this file may be used under the terms of the EUPL,        *
// Version 1.1 only (the "Licence"), appearing in the file LICENCE.md       *
// included in the packaging of this file. You may not use this work        *
// except in compliance with the Licence. Unless required by applicable     *
// law or agreed to in writing, software distributed under the Licence is   *
// distributed on an "AS IS" basis, WITHOUT WARRANTIES OR CONDITIONS OF     *
// ANY KIND, either express or implied. See the Licence for the specific    *
// language governing permissions and limitations at                        *
// https://www.lsts.pt/dune/licence.                                        *
//***************************************************************************
// Author: Ricardo Martins                                                  *
// Author: Pedro Calado (energy counting adaptation)                        *
//***************************************************************************

// ISO C++ 98 headers.
#include <cmath>

// DUNE headers.
#include <DUNE/DUNE.hpp>

// Local headers.
#include "BatteryData.hpp"
#include "EntityPower.hpp"
#include "FuelFilter.hpp"

namespace Monitors
{
  namespace FuelLevel
  {
    using DUNE_NAMESPACES;

<<<<<<< HEAD
    //! Arbitrary value of confidence at optimistic or pessimistic model curves
    static const float c_mod_conf = 50.0f;
    //! Percentage of model's interval to consider influence by merged estimate in confidence
    //! values of the two remaining models
    static const float c_mod_prox = 0.2f;
    //! Maximum confidence value
    static const float c_top_conf = 100.0f;
    //! Electric current stable value to consider an estimate refresh
    static const float c_stable_current = 1.0;
    //! Minimum time to wait before redoing estimate
    static const float c_redo_time = 600.0;
    //! Time to consider stabilization after maneuvering
    static const float c_sane_time = 10.0;
=======
>>>>>>> d5ae2c76
    //! Discharge curve model names
    static const std::string c_model_names[] = {"Optimistic", "Pessimistic", "Zero", "Very Cold"};

    struct Arguments
    {
      //! Arguments for the fuel filter.
      FuelFilter::Arguments filter_args;
      //! Entity label for measurement readings.
      std::string elb[BatteryData::BM_TOTAL];
      //! Label of the operation modes.
      std::vector<std::string> op_labels;
      //! Corresponding value of power consumption in these modes.
      std::vector<float> op_values;
      //! Level of battery below which a warning will be thrown.
      float war_lvl;
      //! Level of battery below which an error will be thrown.
      float err_lvl;
      //! Value below which fuel estimation is unreliable.
      float low_confidence;
      //! List of entity labels that must be estimated.
      std::vector<std::string> est_list;
      //! List of estimated power consumed by the entities
      std::vector<float> est_power;
    };

    struct Task: public DUNE::Tasks::Periodic
    {
      //! Fuel filter
      FuelFilter* m_fuel_filter;
      //! Fuel level message.
      IMC::FuelLevel m_fuel;
      //! Array of entities
      unsigned m_eids[BatteryData::BM_TOTAL];
<<<<<<< HEAD
      //! Timer Counter for redoing the estimation
      Time::Counter<float> m_redo_timer;
      //! Timer Counter for stabilization time after maneuvering
      Time::Counter<float> m_sane_timer;
      //! True if maneuvering. Start as true.
      bool m_is_maneuvering;
=======
      //! True if filter is ready and computing estimates
      bool m_filter_ready;
      //! Set to gather estimated power consumption of certain entities
      std::set<EntityPower> m_epower;
>>>>>>> d5ae2c76
      //! Task arguments.
      Arguments m_args;

      Task(const std::string& name, Tasks::Context& ctx):
        Periodic(name, ctx),
<<<<<<< HEAD
        m_bdata(NULL),
        m_energy_consumed(0.0),
        m_has_initial_estimate(false),
        m_last_time(-1.0),
        m_total_samples(0),
        m_cold_estimate(false),
        m_redo_timer(c_redo_time),
        m_sane_timer(c_sane_time),
        m_is_maneuvering(true)
=======
        m_fuel_filter(NULL),
        m_filter_ready(false)
>>>>>>> d5ae2c76
      {
        for (unsigned i = 0; i < BatteryData::BM_TOTAL; ++i)
        {
          param(c_measure_names[i] + " Moving Average Window", m_args.filter_args.avg_win[i])
          .defaultValue("5")
          .description("Number of samples for measures' moving average filter");

          param("Entity Label - " + c_measure_names[i], m_args.elb[i])
          .defaultValue("")
          .description("Entity label of the " + c_measure_names[i] + " measures.");
        }

        param("Batteries Energy Capacity", m_args.filter_args.full_capacity)
        .defaultValue("498.8")
        .minimumValue("0.0")
        .units(Units::WattHour)
        .description("Energy capacity of the batteries advertised by manufacturer");

        param("Minimum Samples For Estimate", m_args.filter_args.min_samples)
        .defaultValue("20")
        .minimumValue("0")
        .description("Least amount of samples before an initial estimate is computed");

        param("Capacity Decay Factor", m_args.filter_args.decay_factor)
        .defaultValue("15")
        .minimumValue("0")
        .maximumValue("100")
        .units(Units::Percentage)
        .description("Decay factor given by percentage of actual/advertised capacity");

        for (unsigned i = 0; i < FuelFilter::MDL_TOTAL; ++i)
        {
          param(c_model_names[i] + " Model Voltage", m_args.filter_args.models[i].voltage)
          .defaultValue("")
          .units(Units::Volt)
          .description("Voltage values for " + c_model_names[i] + " model");

          param(c_model_names[i] + " Model Current", m_args.filter_args.models[i].current)
          .defaultValue("")
          .units(Units::Ampere)
          .description("Current values for " + c_model_names[i] + " model");

          param(c_model_names[i] + " Model Energy", m_args.filter_args.models[i].energy)
          .defaultValue("")
          .units(Units::WattHour)
          .description("Energy values for " + c_model_names[i] + " model");

          param(c_model_names[i] + " Model Temperature", m_args.filter_args.models[i].temp)
          .defaultValue("")
          .units(Units::DegreeCelsius)
          .description("Temperature of the " + c_model_names[i] + " model.");
        }

        param("OP Mode Labels", m_args.op_labels)
        .description("Label of the operation mode");

        param("OP Mode Values", m_args.op_values)
        .units(Units::Watt)
        .description("Corresponding value of power consumption");

        param("Warning Level", m_args.war_lvl)
        .defaultValue("30.0")
        .minimumValue("0.0")
        .maximumValue("100.0")
        .units(Units::Percentage)
        .description("Level of battery below which a warning will be thrown");

        param("Error Level", m_args.err_lvl)
        .defaultValue("10.0")
        .minimumValue("0.0")
        .maximumValue("100.0")
        .units(Units::Percentage)
        .description("Level of battery below which an error will be thrown");

        param("Low Confidence Level", m_args.low_confidence)
        .defaultValue("40.0")
        .minimumValue("0.0")
        .maximumValue("100.0")
        .units(Units::Percentage)
        .description("Value below which fuel estimation is unreliable");

        param("Acceptable Temperature", m_args.filter_args.acceptable_temperature)
        .defaultValue("15.0")
        .units(Units::DegreeCelsius)
        .description("Acceptable temperature level for estimating.");

        param("Minimum Update Confidence", m_args.filter_args.min_update_conf)
        .defaultValue("95.0")
        .units(Units::Percentage)
        .description("Minimum confidence for recomputing update");

        param("Estimated Entity Label List", m_args.est_list)
        .defaultValue("")
        .description("List of entity labels that must be estimated");

        param("Esimated Entity Power List", m_args.est_power)
        .defaultValue("")
        .units(Units::Watt)
        .description("List of estimated power consumed by the entities");

        // Register listeners.
        bind<IMC::Voltage>(this);
        bind<IMC::Current>(this);
        bind<IMC::Temperature>(this);
        bind<IMC::VehicleState>(this);
        bind<IMC::EntityActivationState>(this);
      }

      void
      onUpdateParameters(void)
      {
        if (paramChanged(m_args.filter_args.decay_factor))
          m_args.filter_args.decay_factor *= 0.01f;

        // Validate models.
        for (unsigned i = 0; i < FuelFilter::MDL_TOTAL; ++i)
        {
          if (m_args.filter_args.models[i].voltage.size() != m_args.filter_args.models[i].energy.size()
              || !m_args.filter_args.models[i].voltage.size())
          {
            std::string msg_inv = DTR("invalid model");
            err("%s", msg_inv.c_str());
            throw std::runtime_error(msg_inv);
          }
        }

        if (m_args.op_values.size() != m_args.op_labels.size())
          throw std::runtime_error(DTR("operation mode list labels and values "
                                       "have different sizes"));

        // Validate opmodes
        for (unsigned i = 0; i < m_args.op_values.size(); ++i)
        {
          if (m_args.op_values[i] == 0.0)
          {
            std::string msg_inv = DTR("invalid opmode value (zero)");
            err("%s", msg_inv.c_str());
            throw std::runtime_error(msg_inv);
          }
        }
      }

      void
      onResourceRelease(void)
      {
        Memory::clear(m_fuel_filter);
      }

      void
      onResourceAcquisition(void)
      {
        m_fuel_filter = new FuelFilter(&m_args.filter_args, m_eids, &m_epower, this);
      }

      void
      onEntityResolution(void)
      {
        for (unsigned i = 0; i < BatteryData::BM_TOTAL; ++i)
        {
          try
          {
            m_eids[i] = resolveEntity(m_args.elb[i]);
          }
          catch (...)
          {
            m_eids[i] = 0;
          }
        }

        for (unsigned i = 0; i < m_args.est_list.size(); ++i)
        {
          try
          {
            unsigned ent = resolveEntity(m_args.est_list[i]);
            m_epower.insert(EntityPower(ent, m_args.est_power[i]));
          }
          catch (...)
          { }
        }
      }

      void
      consume(const IMC::Voltage* msg)
      {
        m_fuel_filter->onVoltage(msg);
      }

      void
      consume(const IMC::Current* msg)
      {
        m_fuel_filter->onCurrent(msg);
      }

      void
      consume(const IMC::Temperature* msg)
      {
        m_fuel_filter->onTemperature(msg);
      }

      void
      consume(const IMC::VehicleState* msg)
      {
        m_fuel_filter->onVehicleState(msg);
      }

      void
      consume(const IMC::EntityActivationState* msg)
      {
        m_fuel_filter->onEntityActivationState(msg);
      }

      void
      task(void)
      {
        // Update fuel filter
        if (!m_fuel_filter->update())
          return;

        if (!m_filter_ready)
        {
          setEntityState(IMC::EntityState::ESTA_NORMAL, Status::CODE_ACTIVE);
<<<<<<< HEAD

          debug("Initial estimate: %.2f Wh, Optimistic: %.2f Wh, Pessimistic: %.2f Wh.",
                m_initial_estimate, getModelEstimate(MDL_OPT), getModelEstimate(MDL_PES));
        }

        // Check if we should refresh the initial estimate
        // if Temperature is reliable
        // if we have low electric currents
        // if vehicle is not maneuvering atm
        if ((m_bdata->getTemperature() > m_args.acceptable_temperature) &&
            (m_bdata->getCurrent() < c_stable_current) &&
            !m_is_maneuvering && m_sane_timer.overflow())
        {
          bool refresh = false;

          if (m_cold_estimate)
          {
            m_cold_estimate = false;
            refresh = true;
          }
          else if (m_redo_timer.overflow()) // only redo estimate every once in a while
          {
            float pseudo_init = computeInitialEstimate();
            if (computeConfidence(pseudo_init) > computeConfidence())
            {
              refresh = true;
              m_redo_timer.reset();
            }
          }

          if (refresh)
          {
            m_initial_estimate = computeInitialEstimate();

            // Reset energy consumed
            m_energy_consumed = 0.0;

            debug("recomputed estimate");
          }
=======
          m_filter_ready = true;
>>>>>>> d5ae2c76
        }

        // Fill fuel level message
        m_fuel_filter->fillMessage(m_fuel, m_args.op_labels, m_args.op_values);

        if (m_fuel.value < m_args.err_lvl)
          setEntityState(IMC::EntityState::ESTA_ERROR, Status::CODE_FUEL_RESERVE);
        else if (m_fuel.value < m_args.war_lvl)
          setEntityState(IMC::EntityState::ESTA_NORMAL, Status::CODE_FUEL_LOW);
        else if (m_fuel.confidence < m_args.low_confidence)
          setEntityState(IMC::EntityState::ESTA_NORMAL, Status::CODE_FUEL_EST_UNRELIABLE);
        else
          setEntityState(IMC::EntityState::ESTA_NORMAL, Status::CODE_ACTIVE);

        dispatch(m_fuel);

        if (getEntityState() != IMC::EntityState::ESTA_BOOT)
        {
          trace("Operation modes are: %s\nPercentage is %.2f\nConfidence level is %.2f\n",
                m_fuel.opmodes.c_str(), m_fuel.value, m_fuel.confidence);
        }
      }
    };
  }
}

DUNE_TASK<|MERGE_RESOLUTION|>--- conflicted
+++ resolved
@@ -43,22 +43,6 @@
   {
     using DUNE_NAMESPACES;
 
-<<<<<<< HEAD
-    //! Arbitrary value of confidence at optimistic or pessimistic model curves
-    static const float c_mod_conf = 50.0f;
-    //! Percentage of model's interval to consider influence by merged estimate in confidence
-    //! values of the two remaining models
-    static const float c_mod_prox = 0.2f;
-    //! Maximum confidence value
-    static const float c_top_conf = 100.0f;
-    //! Electric current stable value to consider an estimate refresh
-    static const float c_stable_current = 1.0;
-    //! Minimum time to wait before redoing estimate
-    static const float c_redo_time = 600.0;
-    //! Time to consider stabilization after maneuvering
-    static const float c_sane_time = 10.0;
-=======
->>>>>>> d5ae2c76
     //! Discharge curve model names
     static const std::string c_model_names[] = {"Optimistic", "Pessimistic", "Zero", "Very Cold"};
 
@@ -92,38 +76,17 @@
       IMC::FuelLevel m_fuel;
       //! Array of entities
       unsigned m_eids[BatteryData::BM_TOTAL];
-<<<<<<< HEAD
-      //! Timer Counter for redoing the estimation
-      Time::Counter<float> m_redo_timer;
-      //! Timer Counter for stabilization time after maneuvering
-      Time::Counter<float> m_sane_timer;
-      //! True if maneuvering. Start as true.
-      bool m_is_maneuvering;
-=======
       //! True if filter is ready and computing estimates
       bool m_filter_ready;
       //! Set to gather estimated power consumption of certain entities
       std::set<EntityPower> m_epower;
->>>>>>> d5ae2c76
       //! Task arguments.
       Arguments m_args;
 
       Task(const std::string& name, Tasks::Context& ctx):
         Periodic(name, ctx),
-<<<<<<< HEAD
-        m_bdata(NULL),
-        m_energy_consumed(0.0),
-        m_has_initial_estimate(false),
-        m_last_time(-1.0),
-        m_total_samples(0),
-        m_cold_estimate(false),
-        m_redo_timer(c_redo_time),
-        m_sane_timer(c_sane_time),
-        m_is_maneuvering(true)
-=======
         m_fuel_filter(NULL),
         m_filter_ready(false)
->>>>>>> d5ae2c76
       {
         for (unsigned i = 0; i < BatteryData::BM_TOTAL; ++i)
         {
@@ -345,49 +308,7 @@
         if (!m_filter_ready)
         {
           setEntityState(IMC::EntityState::ESTA_NORMAL, Status::CODE_ACTIVE);
-<<<<<<< HEAD
-
-          debug("Initial estimate: %.2f Wh, Optimistic: %.2f Wh, Pessimistic: %.2f Wh.",
-                m_initial_estimate, getModelEstimate(MDL_OPT), getModelEstimate(MDL_PES));
-        }
-
-        // Check if we should refresh the initial estimate
-        // if Temperature is reliable
-        // if we have low electric currents
-        // if vehicle is not maneuvering atm
-        if ((m_bdata->getTemperature() > m_args.acceptable_temperature) &&
-            (m_bdata->getCurrent() < c_stable_current) &&
-            !m_is_maneuvering && m_sane_timer.overflow())
-        {
-          bool refresh = false;
-
-          if (m_cold_estimate)
-          {
-            m_cold_estimate = false;
-            refresh = true;
-          }
-          else if (m_redo_timer.overflow()) // only redo estimate every once in a while
-          {
-            float pseudo_init = computeInitialEstimate();
-            if (computeConfidence(pseudo_init) > computeConfidence())
-            {
-              refresh = true;
-              m_redo_timer.reset();
-            }
-          }
-
-          if (refresh)
-          {
-            m_initial_estimate = computeInitialEstimate();
-
-            // Reset energy consumed
-            m_energy_consumed = 0.0;
-
-            debug("recomputed estimate");
-          }
-=======
           m_filter_ready = true;
->>>>>>> d5ae2c76
         }
 
         // Fill fuel level message
