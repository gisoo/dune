--- conflicted
+++ resolved
@@ -50,10 +50,7 @@
         Time::Counter<float> m_realpos;
         double m_yaw, m_u, m_v, m_svelx, m_svely;
         Arguments m_args;
-<<<<<<< HEAD
-=======
         bool des_vel_curr;
->>>>>>> 799a5cc2
         double Ud;
         Delta m_last_step;
 
@@ -69,17 +66,10 @@
           bind<IMC::EstimatedStreamVelocity>(this);
           m_realpos.setTop(60);
 
-<<<<<<< HEAD
-          param("OceanCurrent -- Off-Line Estimation North", m_args.V_x)
-          .description("Ocean current estimated off-line, North direction");
-
-          param("OceanCurrent -- Off-Line Estimation East", m_args.V_y)
-=======
           param("OceanCurrent -- Off-Line Estimation North", m_args.x)
           .description("Ocean current estimated off-line, North direction");
 
           param("OceanCurrent -- Off-Line Estimation East", m_args.y)
->>>>>>> 799a5cc2
           .description("Ocean current estimated off-line, East direction");
 
           param("OceanCurrent -- Enable", m_args.enable)
@@ -134,13 +124,8 @@
         consume(const IMC::EstimatedStreamVelocity* msg)
         {
           if (!m_args.enable){
-<<<<<<< HEAD
-            m_args.V_x = msg->x;
-            m_args.V_y = msg->y;
-=======
             m_args.x = msg->x;
             m_args.y = msg->y;
->>>>>>> 799a5cc2
           }
         }
 
@@ -149,9 +134,6 @@
         step(const IMC::EstimatedState& state, const TrackingState& ts)
         {
           double ref; double k = 0.08; double ey = ts.track_pos.y;
-<<<<<<< HEAD
-          double Vrx = m_args.V_x; double Vry = m_args.V_y; double Udt;
-=======
           double Vrx = m_args.x; double Vry = m_args.y;
           double Udt;
 //          double time_step = m_last_step.getDelta();
@@ -175,13 +157,12 @@
           // reference
           if (des_vel_curr)
           {
-          Udt = Ud;
+            Udt = Ud;
           }
           else
           {
             Udt = std::sqrt(std::pow(Ud - Vrx,2) + std::pow(k*ey + Vry,2));
           };
->>>>>>> 799a5cc2
 
 //          Udt = Ud;
           DUNE::Math::Angles::rotate(ts.track_bearing, true, Vrx , Vry);
