--- conflicted
+++ resolved
@@ -169,8 +169,6 @@
         .units(Units::Second)
         .description("Maximum amount of time to wait for SMS send completion");
 
-<<<<<<< HEAD
-=======
         param("USSD code", m_args.ussd_code)
         .defaultValue("123")
         .description("USSD code");
@@ -182,7 +180,6 @@
         param("Balance Periodicity", m_args.balance_per)
                 .defaultValue("60")
                 .description("Balance Periodicity");
->>>>>>> 0260595a
 
         bind<IMC::Sms>(this);
         bind<IMC::SmsRequest>(this);
@@ -226,11 +223,7 @@
         }
         catch (std::runtime_error& e)
         {
-<<<<<<< HEAD
-          war(DTR("ERROR Initializing the GSM modem"));
-=======
           inf("exception: %s" ,e.what());
->>>>>>> 0260595a
           throw RestartNeeded(e.what(), 5, false);
         }
       }
