--- conflicted
+++ resolved
@@ -172,19 +172,7 @@
 [Vision.Lumenera]
 Camera IPv4 Address                     = 10.0.10.102
 Slave Entities                          = Slave CPU,
-<<<<<<< HEAD
                                           lauv-noptilus-3-aux:Camera Backend
-
 [Transports.UDP]
 Local Port                              = 6004
-Static Destinations                     = 10.0.10.103:6969
-
-[Sensors.WifiRSSI]
-Enabled                                 = Hardware
-Entity Label                            = Wi-Fi RSSI
-Connect via SSH                         = true
-Remote Hostname                         = 10.0.10.101
-Update Period                           = 2
-=======
-                                          lauv-noptilus-3-aux:Camera Backend
->>>>>>> 20a524de
+Static Destinations                     = 10.0.10.103:6969