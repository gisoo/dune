--- conflicted
+++ resolved
@@ -150,14 +150,17 @@
 Slave System Names                      = lauv-noptilus-3-aux
 
 [Transports.Evologics]
+# For SUNSET test for also UAV use port 9201 (check modem streams setup) and disable source level control
+# TCP Port                                = 9201
+# Source Level - Control                  = false
 IPv4 Address                            = 10.0.10.105
 
 [Transports.UAN]
+# For only SUNSET disable UAN ("Never")
 Enabled                                 = Hardware
 Entity Label                            = Acoustic Access Controller
 Enable Reports                          = true
 
-<<<<<<< HEAD
 [Transports.SUNSET]
 # If enabled check the Transports.Evologics and Transports.UAN settings
 Enabled                                 = Never
@@ -175,8 +178,6 @@
 [Supervisors.Power]
 Slave System Names                      = lauv-noptilus-3-aux
 
-=======
->>>>>>> 9f80a27a
 [Vision.Lumenera]
 Camera IPv4 Address                     = 10.0.10.102
 Slave Entities                          = Slave CPU,
