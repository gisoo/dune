############################################################################
# Copyright 2007-2013 Universidade do Porto - Faculdade de Engenharia      #
# Laboratório de Sistemas e Tecnologia Subaquática (LSTS)                  #
############################################################################
# This file is part of DUNE: Unified Navigation Environment.               #
#                                                                          #
# Commercial Licence Usage                                                 #
# Licencees holding valid commercial DUNE licences may use this file in    #
# accordance with the commercial licence agreement provided with the       #
# Software or, alternatively, in accordance with the terms contained in a  #
# written agreement between you and Universidade do Porto. For licensing   #
# terms, conditions, and further information contact lsts@fe.up.pt.        #
#                                                                          #
# European Union Public Licence - EUPL v.1.1 Usage                         #
# Alternatively, this file may be used under the terms of the EUPL,        #
# Version 1.1 only (the "Licence"), appearing in the file LICENCE.md       #
# included in the packaging of this file. You may not use this work        #
# except in compliance with the Licence. Unless required by applicable     #
# law or agreed to in writing, software distributed under the Licence is   #
# distributed on an "AS IS" basis, WITHOUT WARRANTIES OR CONDITIONS OF     #
# ANY KIND, either express or implied. See the Licence for the specific    #
# language governing permissions and limitations at                        #
# https://www.lsts.pt/dune/licence.                                        #
############################################################################
# Author: Eduardo Marques                                                  #
############################################################################

[Plan.Engine]
Enabled                                 = Always
Entity Label                            = Plan Engine
Compute Progress                        = true
State Report Frequency                  = 3.0
Minimum Calibration Time                = 3
<<<<<<< HEAD
Abort On Failed Activation              = false
=======
Abort On Failed Activation              = true
>>>>>>> 97e83936

[Plan.DB]
Enabled                                 = Always
Entity Label                            = Plan Database
Trace                                   = false

[Plan.Generator]
Enabled                                 = Always
Entity Label                            = Plan Generator
Traveling depth                         = 1.0
RPM Speed                               = 1000
Dive depth                              = 2.0
Dive seconds                            = 300
Loiter radius                           = 10.0

[Autonomy.TextActions]
Enabled                                 = Always
Entity Label                            = Text Message Parser
Debug Level                             = Spew<|MERGE_RESOLUTION|>--- conflicted
+++ resolved
@@ -31,11 +31,7 @@
 Compute Progress                        = true
 State Report Frequency                  = 3.0
 Minimum Calibration Time                = 3
-<<<<<<< HEAD
-Abort On Failed Activation              = false
-=======
 Abort On Failed Activation              = true
->>>>>>> 97e83936
 
 [Plan.DB]
 Enabled                                 = Always
