--- conflicted
+++ resolved
@@ -69,13 +69,10 @@
                                           DesiredVerticalRate,
                                           DesiredZ,
                                           DevCalibrationControl,
-<<<<<<< HEAD
                                           DevDataBinary,
-=======
                                           DevDataText,
                                           DmsDetection,
                                           EulerAngles,
->>>>>>> 3b18955d
                                           EntityList,
                                           EntityState,
                                           EstimatedState,
@@ -158,11 +155,8 @@
                                           DesiredSpeed,
                                           DesiredVerticalRate,
                                           DesiredZ,
-<<<<<<< HEAD
                                           DevDataBinary,
-=======
-                                          DmsDetection,
->>>>>>> 3b18955d
+                                          DmsDetection, 
                                           EntityList,
                                           EntityParameters,
                                           EntityState,
