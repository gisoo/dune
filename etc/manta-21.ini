############################################################################
# Copyright 2007-2017 Universidade do Porto - Faculdade de Engenharia      #
# Laboratório de Sistemas e Tecnologia Subaquática (LSTS)                  #
############################################################################
# This file is part of DUNE: Unified Navigation Environment.               #
#                                                                          #
# Commercial Licence Usage                                                 #
# Licencees holding valid commercial DUNE licences may use this file in    #
# accordance with the commercial licence agreement provided with the       #
# Software or, alternatively, in accordance with the terms contained in a  #
# written agreement between you and Faculdade de Engenharia da             #
# Universidade do Porto. For licensing terms, conditions, and further      #
# information contact lsts@fe.up.pt.                                       #
#                                                                          #
# Modified European Union Public Licence - EUPL v.1.1 Usage                #
# Alternatively, this file may be used under the terms of the Modified     #
# EUPL, Version 1.1 only (the "Licence"), appearing in the file LICENCE.md #
# included in the packaging of this file. You may not use this work        #
# except in compliance with the Licence. Unless required by applicable     #
# law or agreed to in writing, software distributed under the Licence is   #
# distributed on an "AS IS" basis, WITHOUT WARRANTIES OR CONDITIONS OF     #
# ANY KIND, either express or implied. See the Licence for the specific    #
# language governing permissions and limitations at                        #
# https://github.com/LSTS/dune/blob/master/LICENCE.md and                  #
# http://ec.europa.eu/idabc/eupl.html.                                     #
############################################################################
# Author: Ricardo Martins                                                  #
############################################################################

[Require hardware/lctr-a9xx.ini]

[General]
Vehicle                                 = manta-21

[Monitors.EVERUN]
Enabled                                 = Always
Entity Label                            = Everun
Slave System Name                       = bbb-everun
Power Channel                           = Everun
Turn On System                          = true
Ip Host                                 = 10.0.30.87
Port Host                               = 9090
Number of attempts to connect           = 1
Sampling Time                           = 32000
Rate                                    = 400000
Input Data                              = 0,1,2,3,4,5,6,7

[Power.MCBv2]
ADC Reference Voltage                   = 1.1
Drive LCD                               = true
<<<<<<< HEAD
Power Channel 6 - Name                  = Acoustic Modem
Power Channel 6 - State                 = 1
Power Channel 7 - Name                  = Iridium
Power Channel 7 - State                 = 1
Power Channel 11 - Name                 = Everun
Power Channel 11 - State                = 1
=======
Power Channel 6 - Name                  = N/C
Power Channel 7 - Name                 = Iridium
Power Channel 7 - State                = 1
>>>>>>> 75855f0a


[Transports.IridiumSBD]
Enabled                                 = Hardware
Entity Label                            = Iridium Modem
Serial Port - Device                    = /dev/ttyACM1
Serial Port - Baud Rate                 = 19200
Mailbox Check - Periodicity             = 720

[Transports.Iridium]
Enabled                                 = Never
Entity Label                            = Iridium Transport
Device updates - Periodicity            = 1200

#[Require hardware/acoustic-modems/uModem_ip_100.ini]
#[Require hardware/acoustic-modems/uModem_ip_101.ini]
#[Require hardware/acoustic-modems/uModem_ip_102.ini]
#[Require hardware/acoustic-modems/seatrac_ip_200.ini]
#[Require hardware/acoustic-modems/seatrac_uart.ini]
#[Require hardware/acoustic-modems/evologics_ip_1.ini]
#[Require hardware/acoustic-modems/evologics_ip_2.ini]
#[Require hardware/acoustic-modems/evologics_ip_5.ini]<|MERGE_RESOLUTION|>--- conflicted
+++ resolved
@@ -48,18 +48,12 @@
 [Power.MCBv2]
 ADC Reference Voltage                   = 1.1
 Drive LCD                               = true
-<<<<<<< HEAD
 Power Channel 6 - Name                  = Acoustic Modem
 Power Channel 6 - State                 = 1
 Power Channel 7 - Name                  = Iridium
 Power Channel 7 - State                 = 1
 Power Channel 11 - Name                 = Everun
 Power Channel 11 - State                = 1
-=======
-Power Channel 6 - Name                  = N/C
-Power Channel 7 - Name                 = Iridium
-Power Channel 7 - State                = 1
->>>>>>> 75855f0a
 
 
 [Transports.IridiumSBD]
