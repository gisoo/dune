--- conflicted
+++ resolved
@@ -50,21 +50,6 @@
 RC 3 MAX                                   = 22.0
 Convert MSL to WGS84 Height                = true
 
-<<<<<<< HEAD
-#[Control.Path.Height]
-#Enabled                                    = Always
-#Height bandwidth                           = 40
-#Vertical Rate maximum gain                 = 0.20
-#EstimatedState Filter                      = x8-03:Autopilot
-#DesiredZ Filter                            = x8-03:Path Control
-
-#[Control.Path.Aerosonde]
-#Enabled                                    = Always
-#Look Ahead Gain                            = 0.75
-#Turn Rate Gain                             = 0.002
-#Maximum Bank                               = 30
-#Debug Level                                = Debug
-=======
 [Control.Path.Height]
 Enabled                                    = Simulation
 Height bandwidth                           = 40
@@ -78,7 +63,6 @@
 Turn Rate Gain                             = 0.002
 Maximum Bank                               = 30
 Debug Level                                = Debug
->>>>>>> f97b7ffb
 
 #[Control.Path.Formation.Controller]
 #Leader Name                                = form-leader-03
